--- conflicted
+++ resolved
@@ -12,6 +12,7 @@
 mod ethereum_utils;
 mod execution;
 mod file_store;
+mod gamma;
 mod gui;
 mod logging;
 mod markets;
@@ -21,15 +22,11 @@
 mod storage;
 mod tui;
 mod typed_store;
-<<<<<<< HEAD
-mod file_store;
-mod gamma;
-=======
 mod types;
 mod ws;
 mod address_book;
 mod gamma_api;
->>>>>>> 8e2a572d
+mod search;
 
 #[tokio::main]
 async fn main() -> Result<()> {
