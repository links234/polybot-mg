[package]
name = "polybot"
version = "0.1.0"
edition = "2021"

[lib]
name = "polybot"
path = "src/lib.rs"

[[bin]]
name = "polybot"
path = "src/main.rs"

[dependencies]
polymarket-rs-client = "0.1.1"
ethers-core = "2.0"
hex = "0.4"
tokio = { version = "1.0", features = ["full"] }
anyhow = "1.0"
clap = { version = "4.5.40", features = ["derive"] }
serde = { version = "1.0", features = ["derive"] }
serde_json = "1.0"
serde_yaml = "0.9.34-deprecated"
rpassword = "7.2"
aes-gcm = "0.10"
rand = "0.9.1"
base64 = "0.22.1"
dirs = "6.0.0"
owo-colors = "4.2.1"
rust_decimal = { version = "1.26", features = ["serde-with-float"] }
chrono = { version = "0.4", features = ["serde"] }
reqwest = { version = "0.12.19", features = ["json"] }
comfy-table = "7.0"
indicatif = "0.17"
futures = "0.3"
rayon = "1.10"
argon2 = "0.5"
async-trait = "0.1"
directories = "6.0.0"
dotenvy = "0.15"

# WebSocket streaming dependencies
tokio-tungstenite = { version = "0.27.0", features = ["native-tls"] }
tokio-stream = "0.1"
dashmap = "6.1.0"
blake3 = "1.5"
thiserror = "2.0.12"
tracing = "0.1"
tracing-subscriber = { version = "0.3", features = ["env-filter"] }
tracing-appender = "0.2"
url = "2.5"
backoff = "0.4"
<<<<<<< HEAD
hmac = "0.12"
sha2 = "0.10"

# RocksDB storage dependencies
rocksdb = "0.23.0"
bincode = "2.0.1"
=======
bincode = "1.3"
>>>>>>> 6dd83291

# Interactive TUI dependencies
ratatui = "0.29"
crossterm = "0.29"
uuid = { version = "1.17.0", features = ["v4"] }

[dev-dependencies]
wiremock = "0.6"                       # for integration tests
tokio-test = "0.4"
rust_decimal_macros = "1.26"          # for decimal literals in tests
<|MERGE_RESOLUTION|>--- conflicted
+++ resolved
@@ -27,9 +27,9 @@
 base64 = "0.22.1"
 dirs = "6.0.0"
 owo-colors = "4.2.1"
-rust_decimal = { version = "1.26", features = ["serde-with-float"] }
+rust_decimal = { version = "1.37.2", features = ["serde-with-float"] }
 chrono = { version = "0.4", features = ["serde"] }
-reqwest = { version = "0.12.19", features = ["json"] }
+reqwest = { version = "0.12.20", features = ["json"] }
 comfy-table = "7.0"
 indicatif = "0.17"
 futures = "0.3"
@@ -50,16 +50,12 @@
 tracing-appender = "0.2"
 url = "2.5"
 backoff = "0.4"
-<<<<<<< HEAD
 hmac = "0.12"
 sha2 = "0.10"
 
 # RocksDB storage dependencies
 rocksdb = "0.23.0"
 bincode = "2.0.1"
-=======
-bincode = "1.3"
->>>>>>> 6dd83291
 
 # Interactive TUI dependencies
 ratatui = "0.29"
