pub mod auth;
pub mod auth_env;
pub mod cli;
pub mod config;
pub mod data_paths;
<<<<<<< HEAD
pub use data_paths as data;
=======
pub mod datasets;
>>>>>>> 017ddedd
pub mod errors;
pub mod ethereum_utils;
pub mod execution;
pub mod gui;
pub mod logging;
pub mod markets;
pub mod pipeline;
pub mod portfolio;
pub mod services;
pub mod storage;
pub mod tui;
<<<<<<< HEAD
pub mod typed_store;
pub mod file_store;
pub mod address_book;
pub mod gamma_api;
=======
pub mod types;
pub mod ws;

// Re-export the GUI launcher function at the root level
pub use gui::launch_trading_canvas;
pub mod file_store;
pub mod typed_store;
>>>>>>> 017ddedd
<|MERGE_RESOLUTION|>--- conflicted
+++ resolved
@@ -3,11 +3,8 @@
 pub mod cli;
 pub mod config;
 pub mod data_paths;
-<<<<<<< HEAD
 pub use data_paths as data;
-=======
 pub mod datasets;
->>>>>>> 017ddedd
 pub mod errors;
 pub mod ethereum_utils;
 pub mod execution;
@@ -19,17 +16,12 @@
 pub mod services;
 pub mod storage;
 pub mod tui;
-<<<<<<< HEAD
-pub mod typed_store;
-pub mod file_store;
-pub mod address_book;
-pub mod gamma_api;
-=======
 pub mod types;
 pub mod ws;
 
 // Re-export the GUI launcher function at the root level
 pub use gui::launch_trading_canvas;
 pub mod file_store;
-pub mod typed_store;
->>>>>>> 017ddedd
+pub mod address_book;
+pub mod gamma_api;
+pub mod typed_store;