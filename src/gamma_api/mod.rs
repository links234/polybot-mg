--- conflicted
+++ resolved
@@ -6,10 +6,6 @@
 pub mod types;
 pub mod client;
 pub mod storage;
-<<<<<<< HEAD
-pub mod tracker;
-=======
 pub mod tracker;
 
-// Note: Types are available via gamma_api::types::* when needed
->>>>>>> 8ab3df01
+// Note: Types are available via gamma_api::types::* when needed