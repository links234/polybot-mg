--- conflicted
+++ resolved
@@ -62,13 +62,8 @@
             sorted_orders.sort_by_key(|o| o.created_at);
 
             // Build position from orders
-<<<<<<< HEAD
             let position = self._build_position_from_orders(&token_id, &sorted_orders)?;
             
-=======
-            let position = self.build_position_from_orders(&token_id, &sorted_orders)?;
-
->>>>>>> 017ddedd
             if position.size > Decimal::ZERO {
                 self.positions.insert(token_id, position);
             }
@@ -83,18 +78,8 @@
     }
 
     /// Build position from a series of orders for a token
-<<<<<<< HEAD
     fn _build_position_from_orders(&self, token_id: &str, orders: &[&PolymarketOrder]) -> Result<Position> {
         let first_order = orders.first()
-=======
-    fn build_position_from_orders(
-        &self,
-        token_id: &str,
-        orders: &[&PolymarketOrder],
-    ) -> Result<Position> {
-        let first_order = orders
-            .first()
->>>>>>> 017ddedd
             .ok_or_else(|| anyhow::anyhow!("No orders provided"))?;
 
         let mut position = Position {
