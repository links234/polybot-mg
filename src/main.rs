--- conflicted
+++ resolved
@@ -6,14 +6,7 @@
 mod cli;
 mod config;
 mod data_paths;
-<<<<<<< HEAD
 use data_paths as data;
-mod ws;
-mod services;
-mod pipeline;
-mod portfolio;
-=======
->>>>>>> 017ddedd
 mod datasets;
 mod errors;
 mod ethereum_utils;
@@ -28,13 +21,10 @@
 mod storage;
 mod tui;
 mod typed_store;
-<<<<<<< HEAD
-mod file_store;
-mod address_book;
-=======
 mod types;
 mod ws;
->>>>>>> 017ddedd
+mod address_book;
+mod gamma_api;
 
 #[tokio::main]
 async fn main() -> Result<()> {
