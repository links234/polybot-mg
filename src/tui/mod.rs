//! Terminal User Interface (TUI) module for Polymarket data visualization
//!
//! This module provides a comprehensive terminal-based interface for real-time
//! order book visualization and market data monitoring using ratatui.
//!
//! Key components:
//! - Application state management with real-time event processing
//! - Interactive terminal UI with keyboard navigation
//! - Specialized widgets for financial data display
//! - Responsive layout with dynamic sizing
//!
//! For comprehensive documentation, see [README.md](./README.md)

pub mod app;
pub mod ui;
pub mod events;
pub mod widgets;
<<<<<<< HEAD
pub mod portfolio_view;
pub mod portfolio_simple;

pub use app::{App, AppState};
pub use events::EventHandler;
// pub use portfolio_view::{PortfolioViewState, run_portfolio_tui};
// pub use portfolio_simple::display_portfolio_simple;
=======
pub mod index;
pub mod markets;

pub use app::{App, AppState};
pub use events::EventHandler;
pub use index::IndexTui;
pub use markets::MarketsTui;

// Re-export progress types from indexing module
#[derive(Debug, Clone)]
pub struct IndexingProgress {
    pub current_file: usize,
    pub total_files: usize,
    pub current_file_name: String,
    pub markets_in_file: usize,
    pub markets_processed: usize,
    pub total_markets_indexed: usize,
    pub total_conditions: usize,
    pub total_tokens: usize,
    pub duplicates_skipped: usize,
    pub phase: IndexingPhase,
    pub events: Vec<String>,
    pub start_time: std::time::Instant,
}

impl Default for IndexingProgress {
    fn default() -> Self {
        Self {
            current_file: 0,
            total_files: 0,
            current_file_name: String::new(),
            markets_in_file: 0,
            markets_processed: 0,
            total_markets_indexed: 0,
            total_conditions: 0,
            total_tokens: 0,
            duplicates_skipped: 0,
            phase: IndexingPhase::Starting,
            events: Vec::new(),
            start_time: std::time::Instant::now(),
        }
    }
}

#[derive(Debug, Clone, PartialEq)]
pub enum IndexingPhase {
    Starting,
    ProcessingFiles,
    IndexingConditions,
    IndexingTokens,
    Finalizing,
    Completed,
    Failed(String),
}

#[derive(Debug, Clone)]
pub enum ProgressUpdate {
    FileStart { file_index: usize, total_files: usize, file_name: String, market_count: usize },
    MarketProcessed { markets_in_batch: usize },
    FileComplete { duplicates: usize },
    PhaseChange(IndexingPhase),
    Event(String),
    ConditionCount(usize),
    TokenCount(usize),
    Complete,
    Error(String),
}

pub fn create_progress_channel() -> (tokio::sync::mpsc::UnboundedSender<ProgressUpdate>, tokio::sync::mpsc::UnboundedReceiver<ProgressUpdate>) {
    tokio::sync::mpsc::unbounded_channel()
}
>>>>>>> 9d44fe09
<|MERGE_RESOLUTION|>--- conflicted
+++ resolved
@@ -15,15 +15,8 @@
 pub mod ui;
 pub mod events;
 pub mod widgets;
-<<<<<<< HEAD
 pub mod portfolio_view;
 pub mod portfolio_simple;
-
-pub use app::{App, AppState};
-pub use events::EventHandler;
-// pub use portfolio_view::{PortfolioViewState, run_portfolio_tui};
-// pub use portfolio_simple::display_portfolio_simple;
-=======
 pub mod index;
 pub mod markets;
 
@@ -31,6 +24,8 @@
 pub use events::EventHandler;
 pub use index::IndexTui;
 pub use markets::MarketsTui;
+// pub use portfolio_view::{PortfolioViewState, run_portfolio_tui};
+// pub use portfolio_simple::display_portfolio_simple;
 
 // Re-export progress types from indexing module
 #[derive(Debug, Clone)]
@@ -94,5 +89,4 @@
 
 pub fn create_progress_channel() -> (tokio::sync::mpsc::UnboundedSender<ProgressUpdate>, tokio::sync::mpsc::UnboundedReceiver<ProgressUpdate>) {
     tokio::sync::mpsc::unbounded_channel()
-}
->>>>>>> 9d44fe09
+}