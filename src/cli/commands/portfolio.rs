//! Portfolio CLI command for displaying orders and positions

<<<<<<< HEAD
use anyhow::Result;
use clap::Args;
use crate::data_paths::DataPaths;
=======
use crate::cli::commands::portfolio_tui::run_portfolio_tui;
use crate::config;
use crate::data_paths::DataPaths;
use crate::ethereum_utils;
use crate::portfolio::orders_api::{build_auth_headers, fetch_balance, PolymarketOrder};
use crate::portfolio::{AccountBalances, PortfolioSnapshot, PortfolioStorage, PositionReconciler};
use anyhow::{anyhow, Result};
use chrono::Utc;
use clap::Args;
use serde_json;
use tracing::{debug, info, warn};
>>>>>>> 017ddedd

#[derive(Args, Debug)]
pub struct PortfolioArgs {
    /// Show only orders for specific market
    #[arg(short, long)]
    market: Option<String>,

    /// Show only orders for specific asset
    #[arg(short, long)]
    asset: Option<String>,

    /// Use simple text output instead of interactive TUI
    #[arg(long, short = 't')]
    text: bool,
}

pub async fn portfolio(args: PortfolioArgs, host: &str, data_paths: DataPaths) -> Result<()> {
<<<<<<< HEAD
    // Use the enhanced portfolio command with the new portfolio system
    use crate::portfolio::command_handlers::enhanced_portfolio_command;
    
    enhanced_portfolio_command(
        args.market,
        args.asset,
        args.text,
        host,
        data_paths,
    ).await
=======
    println!("\n📊 Portfolio Overview\n");

    // Load private key to derive user address
    let private_key = config::load_private_key(&data_paths)
        .await
        .map_err(|e| anyhow!("No private key found. Run 'cargo run -- init' first: {}", e))?;

    // Derive user's Ethereum address
    let address = ethereum_utils::derive_address_from_private_key(&private_key)?;

    // Display user information
    println!("👤 User: {}", address);
    println!("🔗 Profile: https://polymarket.com/profile/{}", address);
    println!("🌐 API Host: {}", host);

    // Try to fetch balance information, fallback to blockchain data
    match fetch_balance(host, &data_paths, &address).await {
        Ok(balance) => {
            println!("💰 Cash: ${:.2} USDC", balance.cash);
            println!("🎯 Bets: ${:.2} USDC", balance.bets);
            println!("📊 Total Equity: ${:.2} USDC", balance.equity_total);
        }
        Err(_) => {
            // Balance API not available, provide alternative info
            println!("💰 Account: {}", address);
            println!("🔍 Balance: Check your Polymarket profile for current balance");
            println!("📊 Orders API: ✅ Connected and working");
        }
    }
    println!("");

    info!("Fetching active orders for user {}", address);

    // Initialize portfolio storage
    let storage = PortfolioStorage::new(data_paths.root(), &address);
    storage.init_directories().await?;

    // Try to get orders using the authenticated client
    match fetch_orders_with_client(host, &data_paths, &args, &address).await {
        Ok(orders) => {
            info!("Successfully fetched {} orders", orders.len());

            // Save active orders to storage
            storage.save_active_orders(&orders).await?;

            // Reconcile positions from orders
            let mut reconciler = PositionReconciler::new();
            let positions = reconciler.reconcile_from_orders(&orders)?;
            info!("Reconciled {} positions from orders", positions.len());

            // Save positions
            storage.save_positions(&positions).await?;

            // Calculate portfolio statistics
            let stats = reconciler.calculate_stats();

            // Get account balances (use default for now since balance API is unreliable)
            let balances = AccountBalances::default();

            // Create and save a snapshot
            let snapshot = PortfolioSnapshot {
                timestamp: Utc::now(),
                address: address.clone(),
                positions: positions.clone(),
                active_orders: orders.clone(),
                stats: stats.clone(),
                balances: balances.clone(),
                metadata: crate::portfolio::storage::SnapshotMetadata {
                    version: "1.0".to_string(),
                    reason: crate::portfolio::storage::SnapshotReason::Manual,
                    previous_snapshot: None,
                    previous_hash: None,
                },
            };

            let snapshot_file = storage.save_snapshot(&snapshot).await?;
            info!("Saved portfolio snapshot: {}", snapshot_file);

            // Display portfolio information
            println!(
                "\n📁 Portfolio data saved to: {}",
                data_paths
                    .root()
                    .join("trade")
                    .join("account")
                    .join(&address)
                    .display()
            );
            println!("📸 Latest snapshot: {}", snapshot_file);
            println!(
                "📊 Positions: {} | Orders: {}",
                positions.len(),
                orders.len()
            );

            if args.text {
                // Simple text output
                display_orders(orders.clone());
                display_positions(&positions);
            } else {
                // Interactive TUI
                run_portfolio_tui(address.clone(), orders, positions).await?;
            }
        }
        Err(e) => {
            warn!("Failed to fetch orders: {}", e);
            println!("❌ Failed to fetch orders: {}", e);

            // Show helpful error message based on error type
            if e.to_string().contains("401") || e.to_string().contains("403") {
                println!("\n⚠️  Authentication failed. Please run 'cargo run -- init' to set up your credentials.");
            } else if e.to_string().contains("No credentials") {
                println!("\n⚠️  No credentials found. Please run 'cargo run -- init' first.");
            } else if e.to_string().contains("Failed to decode API secret") {
                println!("\n⚠️  API secret decoding failed. Your credentials may be corrupted.");
                println!("Please run 'cargo run -- init' again to refresh your credentials.");
            } else {
                println!(
                    "\n⚠️  Unable to connect to Polymarket API. Please check your connection."
                );
            }

            return Err(e);
        }
    }

    Ok(())
}

async fn fetch_orders_with_client(
    host: &str,
    data_paths: &DataPaths,
    args: &PortfolioArgs,
    user_address: &str,
) -> Result<Vec<PolymarketOrder>> {
    // Load credentials
    let api_creds = config::load_credentials(data_paths)
        .await
        .map_err(|e| anyhow!("No credentials found. Run 'cargo run -- init' first: {}", e))?;

    debug!("Loaded credentials successfully");
    debug!("Using address: {}", user_address);

    // Build the API URL
    let api_url = format!("{}/data/orders", host.trim_end_matches('/'));
    info!("Fetching orders from: {}", api_url);

    // Build authentication headers
    let headers = build_auth_headers(
        &api_creds.api_key,
        &api_creds.secret,
        &api_creds.passphrase,
        user_address,
        "GET",
        "/data/orders",
        None,
    )?;

    // Create HTTP client and make request
    let client = reqwest::Client::new();
    let response = client
        .get(&api_url)
        .headers(headers)
        .send()
        .await
        .map_err(|e| anyhow!("Failed to send request: {}", e))?;

    let status = response.status();
    debug!("Response status: {}", status);

    if !status.is_success() {
        let error_text = response
            .text()
            .await
            .unwrap_or_else(|_| "No error details".to_string());
        return Err(anyhow!(
            "API request failed with status {}: {}",
            status,
            error_text
        ));
    }

    // First get the response text to debug what we're getting
    let response_text = response
        .text()
        .await
        .map_err(|e| anyhow!("Failed to get response text: {}", e))?;

    debug!("API response: {}", response_text);
    info!(
        "API response (first 500 chars): {}",
        &response_text[..response_text.len().min(500)]
    );

    // Parse as API response object (not direct array)
    #[derive(serde::Deserialize)]
    struct ApiResponse {
        data: Vec<PolymarketOrder>,
        #[allow(dead_code)]
        next_cursor: Option<String>,
        #[allow(dead_code)]
        limit: u32,
        #[allow(dead_code)]
        count: u32,
    }

    let api_response: ApiResponse = serde_json::from_str(&response_text).map_err(|e| {
        anyhow!(
            "Failed to parse response JSON: {}. Response was: {}",
            e,
            response_text
        )
    })?;

    let orders = api_response.data;

    info!("Received {} orders from API", orders.len());

    // Apply filters if provided
    let filtered_orders: Vec<PolymarketOrder> = orders
        .into_iter()
        .filter(|order| {
            if let Some(ref market_filter) = args.market {
                if !order.market.contains(market_filter) {
                    return false;
                }
            }

            if let Some(ref asset_filter) = args.asset {
                if !order.asset_id.contains(asset_filter) {
                    return false;
                }
            }

            true
        })
        .collect();

    Ok(filtered_orders)
}

#[derive(Debug)]
struct OrderInfo {
    id: String,
    market: String,
    side: String,
    price: String,
    size: String,
    remaining: String,
    status: String,
}

fn display_orders(orders: Vec<PolymarketOrder>) {
    let display_orders = convert_orders_for_display(&orders);
    display_order_info(display_orders);
}

fn convert_orders_for_display(orders: &[PolymarketOrder]) -> Vec<OrderInfo> {
    orders
        .iter()
        .map(|order| {
            let matched_decimal = order
                .size_matched
                .parse::<rust_decimal::Decimal>()
                .unwrap_or_default();
            let remaining = order.size_structured - matched_decimal;

            OrderInfo {
                id: if order.id.len() > 12 {
                    format!("{}...", &order.id[..12])
                } else {
                    order.id.clone()
                },
                market: order.market.clone(),
                side: order.side.clone(),
                price: format!("{:.4}", order.price),
                size: format!("{:.2}", order.size_structured),
                remaining: format!("{:.2}", remaining),
                status: order.status.clone(),
            }
        })
        .collect()
}

fn display_positions(positions: &[crate::portfolio::Position]) {
    use crate::portfolio::PositionStatus;

    if positions.is_empty() {
        println!("\n📊 No positions found");
        return;
    }

    println!("\n📊 Positions ({} total)\n", positions.len());

    // Header
    println!(
        "{:<35} {:<10} {:<8} {:<10} {:<10} {:<12} {:<12} {:<10}",
        "Market", "Outcome", "Side", "Size", "Avg Price", "Current", "P&L", "Status"
    );
    println!("{}", "-".repeat(120));

    let mut total_pnl = rust_decimal::Decimal::ZERO;

    for position in positions {
        let market_short = if position.market_id.len() > 32 {
            format!("{}...", &position.market_id[..32])
        } else {
            position.market_id.clone()
        };

        let side = match position.side {
            crate::portfolio::PositionSide::Long => "LONG",
            crate::portfolio::PositionSide::Short => "SHORT",
        };

        let current_price = position
            .current_price
            .map(|p| format!("${:.4}", p))
            .unwrap_or_else(|| "N/A".to_string());

        let pnl = position.total_pnl();
        total_pnl += pnl;

        let pnl_str = if pnl >= rust_decimal::Decimal::ZERO {
            format!("+${:.2}", pnl)
        } else {
            format!("-${:.2}", pnl.abs())
        };

        let status = match position.status {
            PositionStatus::Open => "OPEN",
            PositionStatus::Closed => "CLOSED",
            PositionStatus::Liquidated => "LIQUIDATED",
        };

        println!(
            "{:<35} {:<10} {:<8} {:<10} ${:<9.4} {:<12} {:<12} {:<10}",
            market_short,
            position.outcome,
            side,
            format!("{:.2}", position.size),
            position.average_price,
            current_price,
            pnl_str,
            status
        );
    }

    println!("{}", "-".repeat(120));

    let total_pnl_str = if total_pnl >= rust_decimal::Decimal::ZERO {
        format!("+${:.2}", total_pnl)
    } else {
        format!("-${:.2}", total_pnl.abs())
    };

    println!("Total P&L: {}", total_pnl_str);

    // Calculate some basic stats
    let open_positions = positions
        .iter()
        .filter(|p| p.status == PositionStatus::Open)
        .count();

    let total_value: rust_decimal::Decimal =
        positions.iter().map(|p| p.size * p.average_price).sum();

    println!(
        "Open Positions: {} | Total Value: ${:.2}",
        open_positions, total_value
    );
}

fn display_order_info(orders: Vec<OrderInfo>) {
    if orders.is_empty() {
        println!("✅ Successfully authenticated with Polymarket API");
        println!("📋 No active orders found");
        println!("");
        println!("💡 To place orders, visit your profile page or use the trading commands:");
        println!("   • cargo run -- buy");
        println!("   • cargo run -- sell");
        return;
    }

    // Calculate total order value
    let mut total_value = 0.0;
    for order in &orders {
        if let Ok(price) = order.price.parse::<f64>() {
            if let Ok(size) = order.size.parse::<f64>() {
                total_value += price * size;
            }
        }
    }

    println!("📋 Active Orders ({} total)\n", orders.len());

    // Header
    println!(
        "{:<15} {:<35} {:<6} {:<8} {:<10} {:<10} {:<15}",
        "Order ID", "Market", "Side", "Price", "Size", "Remaining", "Status"
    );
    println!("{}", "-".repeat(105));

    // Orders
    for order in &orders {
        let status_display = match order.status.as_str() {
            "OPEN" => format!("🟢 {}", order.status),
            "PARTIALLY_FILLED" => format!("🟡 {}", order.status),
            "FILLED" => format!("✅ {}", order.status),
            "CANCELLED" => format!("❌ {}", order.status),
            _ => format!("⚪ {}", order.status),
        };

        let side_display = match order.side.as_str() {
            "BUY" => format!("🟩 {}", order.side),
            "SELL" => format!("🟥 {}", order.side),
            _ => order.side.clone(),
        };

        println!(
            "{:<15} {:<35} {:<6} ${:<7} {:<10} {:<10} {:<15}",
            order.id,
            if order.market.len() > 33 {
                format!("{}...", &order.market[..33])
            } else {
                order.market.clone()
            },
            side_display,
            order.price,
            order.size,
            order.remaining,
            status_display
        );
    }

    println!("\n📊 Summary:");
    let open_orders = orders
        .iter()
        .filter(|o| o.status == "OPEN" || o.status == "LIVE")
        .count();
    let partial_orders = orders
        .iter()
        .filter(|o| o.status == "PARTIALLY_FILLED")
        .count();
    let filled_orders = orders.iter().filter(|o| o.status == "FILLED").count();

    println!(
        "  Open: {} | Partially Filled: {} | Filled: {}",
        open_orders, partial_orders, filled_orders
    );
    println!("  Total Order Value: ${:.2} USDC", total_value);

    println!("\n💡 Tips:");
    println!("  • Use --market <id> to filter by market");
    println!("  • Use --asset <id> to filter by asset");
    println!("  • Try 'cargo run -- orders' for the legacy order command");
>>>>>>> 017ddedd
}<|MERGE_RESOLUTION|>--- conflicted
+++ resolved
@@ -1,22 +1,8 @@
 //! Portfolio CLI command for displaying orders and positions
 
-<<<<<<< HEAD
 use anyhow::Result;
 use clap::Args;
 use crate::data_paths::DataPaths;
-=======
-use crate::cli::commands::portfolio_tui::run_portfolio_tui;
-use crate::config;
-use crate::data_paths::DataPaths;
-use crate::ethereum_utils;
-use crate::portfolio::orders_api::{build_auth_headers, fetch_balance, PolymarketOrder};
-use crate::portfolio::{AccountBalances, PortfolioSnapshot, PortfolioStorage, PositionReconciler};
-use anyhow::{anyhow, Result};
-use chrono::Utc;
-use clap::Args;
-use serde_json;
-use tracing::{debug, info, warn};
->>>>>>> 017ddedd
 
 #[derive(Args, Debug)]
 pub struct PortfolioArgs {
@@ -34,7 +20,6 @@
 }
 
 pub async fn portfolio(args: PortfolioArgs, host: &str, data_paths: DataPaths) -> Result<()> {
-<<<<<<< HEAD
     // Use the enhanced portfolio command with the new portfolio system
     use crate::portfolio::command_handlers::enhanced_portfolio_command;
     
@@ -45,462 +30,4 @@
         host,
         data_paths,
     ).await
-=======
-    println!("\n📊 Portfolio Overview\n");
-
-    // Load private key to derive user address
-    let private_key = config::load_private_key(&data_paths)
-        .await
-        .map_err(|e| anyhow!("No private key found. Run 'cargo run -- init' first: {}", e))?;
-
-    // Derive user's Ethereum address
-    let address = ethereum_utils::derive_address_from_private_key(&private_key)?;
-
-    // Display user information
-    println!("👤 User: {}", address);
-    println!("🔗 Profile: https://polymarket.com/profile/{}", address);
-    println!("🌐 API Host: {}", host);
-
-    // Try to fetch balance information, fallback to blockchain data
-    match fetch_balance(host, &data_paths, &address).await {
-        Ok(balance) => {
-            println!("💰 Cash: ${:.2} USDC", balance.cash);
-            println!("🎯 Bets: ${:.2} USDC", balance.bets);
-            println!("📊 Total Equity: ${:.2} USDC", balance.equity_total);
-        }
-        Err(_) => {
-            // Balance API not available, provide alternative info
-            println!("💰 Account: {}", address);
-            println!("🔍 Balance: Check your Polymarket profile for current balance");
-            println!("📊 Orders API: ✅ Connected and working");
-        }
-    }
-    println!("");
-
-    info!("Fetching active orders for user {}", address);
-
-    // Initialize portfolio storage
-    let storage = PortfolioStorage::new(data_paths.root(), &address);
-    storage.init_directories().await?;
-
-    // Try to get orders using the authenticated client
-    match fetch_orders_with_client(host, &data_paths, &args, &address).await {
-        Ok(orders) => {
-            info!("Successfully fetched {} orders", orders.len());
-
-            // Save active orders to storage
-            storage.save_active_orders(&orders).await?;
-
-            // Reconcile positions from orders
-            let mut reconciler = PositionReconciler::new();
-            let positions = reconciler.reconcile_from_orders(&orders)?;
-            info!("Reconciled {} positions from orders", positions.len());
-
-            // Save positions
-            storage.save_positions(&positions).await?;
-
-            // Calculate portfolio statistics
-            let stats = reconciler.calculate_stats();
-
-            // Get account balances (use default for now since balance API is unreliable)
-            let balances = AccountBalances::default();
-
-            // Create and save a snapshot
-            let snapshot = PortfolioSnapshot {
-                timestamp: Utc::now(),
-                address: address.clone(),
-                positions: positions.clone(),
-                active_orders: orders.clone(),
-                stats: stats.clone(),
-                balances: balances.clone(),
-                metadata: crate::portfolio::storage::SnapshotMetadata {
-                    version: "1.0".to_string(),
-                    reason: crate::portfolio::storage::SnapshotReason::Manual,
-                    previous_snapshot: None,
-                    previous_hash: None,
-                },
-            };
-
-            let snapshot_file = storage.save_snapshot(&snapshot).await?;
-            info!("Saved portfolio snapshot: {}", snapshot_file);
-
-            // Display portfolio information
-            println!(
-                "\n📁 Portfolio data saved to: {}",
-                data_paths
-                    .root()
-                    .join("trade")
-                    .join("account")
-                    .join(&address)
-                    .display()
-            );
-            println!("📸 Latest snapshot: {}", snapshot_file);
-            println!(
-                "📊 Positions: {} | Orders: {}",
-                positions.len(),
-                orders.len()
-            );
-
-            if args.text {
-                // Simple text output
-                display_orders(orders.clone());
-                display_positions(&positions);
-            } else {
-                // Interactive TUI
-                run_portfolio_tui(address.clone(), orders, positions).await?;
-            }
-        }
-        Err(e) => {
-            warn!("Failed to fetch orders: {}", e);
-            println!("❌ Failed to fetch orders: {}", e);
-
-            // Show helpful error message based on error type
-            if e.to_string().contains("401") || e.to_string().contains("403") {
-                println!("\n⚠️  Authentication failed. Please run 'cargo run -- init' to set up your credentials.");
-            } else if e.to_string().contains("No credentials") {
-                println!("\n⚠️  No credentials found. Please run 'cargo run -- init' first.");
-            } else if e.to_string().contains("Failed to decode API secret") {
-                println!("\n⚠️  API secret decoding failed. Your credentials may be corrupted.");
-                println!("Please run 'cargo run -- init' again to refresh your credentials.");
-            } else {
-                println!(
-                    "\n⚠️  Unable to connect to Polymarket API. Please check your connection."
-                );
-            }
-
-            return Err(e);
-        }
-    }
-
-    Ok(())
-}
-
-async fn fetch_orders_with_client(
-    host: &str,
-    data_paths: &DataPaths,
-    args: &PortfolioArgs,
-    user_address: &str,
-) -> Result<Vec<PolymarketOrder>> {
-    // Load credentials
-    let api_creds = config::load_credentials(data_paths)
-        .await
-        .map_err(|e| anyhow!("No credentials found. Run 'cargo run -- init' first: {}", e))?;
-
-    debug!("Loaded credentials successfully");
-    debug!("Using address: {}", user_address);
-
-    // Build the API URL
-    let api_url = format!("{}/data/orders", host.trim_end_matches('/'));
-    info!("Fetching orders from: {}", api_url);
-
-    // Build authentication headers
-    let headers = build_auth_headers(
-        &api_creds.api_key,
-        &api_creds.secret,
-        &api_creds.passphrase,
-        user_address,
-        "GET",
-        "/data/orders",
-        None,
-    )?;
-
-    // Create HTTP client and make request
-    let client = reqwest::Client::new();
-    let response = client
-        .get(&api_url)
-        .headers(headers)
-        .send()
-        .await
-        .map_err(|e| anyhow!("Failed to send request: {}", e))?;
-
-    let status = response.status();
-    debug!("Response status: {}", status);
-
-    if !status.is_success() {
-        let error_text = response
-            .text()
-            .await
-            .unwrap_or_else(|_| "No error details".to_string());
-        return Err(anyhow!(
-            "API request failed with status {}: {}",
-            status,
-            error_text
-        ));
-    }
-
-    // First get the response text to debug what we're getting
-    let response_text = response
-        .text()
-        .await
-        .map_err(|e| anyhow!("Failed to get response text: {}", e))?;
-
-    debug!("API response: {}", response_text);
-    info!(
-        "API response (first 500 chars): {}",
-        &response_text[..response_text.len().min(500)]
-    );
-
-    // Parse as API response object (not direct array)
-    #[derive(serde::Deserialize)]
-    struct ApiResponse {
-        data: Vec<PolymarketOrder>,
-        #[allow(dead_code)]
-        next_cursor: Option<String>,
-        #[allow(dead_code)]
-        limit: u32,
-        #[allow(dead_code)]
-        count: u32,
-    }
-
-    let api_response: ApiResponse = serde_json::from_str(&response_text).map_err(|e| {
-        anyhow!(
-            "Failed to parse response JSON: {}. Response was: {}",
-            e,
-            response_text
-        )
-    })?;
-
-    let orders = api_response.data;
-
-    info!("Received {} orders from API", orders.len());
-
-    // Apply filters if provided
-    let filtered_orders: Vec<PolymarketOrder> = orders
-        .into_iter()
-        .filter(|order| {
-            if let Some(ref market_filter) = args.market {
-                if !order.market.contains(market_filter) {
-                    return false;
-                }
-            }
-
-            if let Some(ref asset_filter) = args.asset {
-                if !order.asset_id.contains(asset_filter) {
-                    return false;
-                }
-            }
-
-            true
-        })
-        .collect();
-
-    Ok(filtered_orders)
-}
-
-#[derive(Debug)]
-struct OrderInfo {
-    id: String,
-    market: String,
-    side: String,
-    price: String,
-    size: String,
-    remaining: String,
-    status: String,
-}
-
-fn display_orders(orders: Vec<PolymarketOrder>) {
-    let display_orders = convert_orders_for_display(&orders);
-    display_order_info(display_orders);
-}
-
-fn convert_orders_for_display(orders: &[PolymarketOrder]) -> Vec<OrderInfo> {
-    orders
-        .iter()
-        .map(|order| {
-            let matched_decimal = order
-                .size_matched
-                .parse::<rust_decimal::Decimal>()
-                .unwrap_or_default();
-            let remaining = order.size_structured - matched_decimal;
-
-            OrderInfo {
-                id: if order.id.len() > 12 {
-                    format!("{}...", &order.id[..12])
-                } else {
-                    order.id.clone()
-                },
-                market: order.market.clone(),
-                side: order.side.clone(),
-                price: format!("{:.4}", order.price),
-                size: format!("{:.2}", order.size_structured),
-                remaining: format!("{:.2}", remaining),
-                status: order.status.clone(),
-            }
-        })
-        .collect()
-}
-
-fn display_positions(positions: &[crate::portfolio::Position]) {
-    use crate::portfolio::PositionStatus;
-
-    if positions.is_empty() {
-        println!("\n📊 No positions found");
-        return;
-    }
-
-    println!("\n📊 Positions ({} total)\n", positions.len());
-
-    // Header
-    println!(
-        "{:<35} {:<10} {:<8} {:<10} {:<10} {:<12} {:<12} {:<10}",
-        "Market", "Outcome", "Side", "Size", "Avg Price", "Current", "P&L", "Status"
-    );
-    println!("{}", "-".repeat(120));
-
-    let mut total_pnl = rust_decimal::Decimal::ZERO;
-
-    for position in positions {
-        let market_short = if position.market_id.len() > 32 {
-            format!("{}...", &position.market_id[..32])
-        } else {
-            position.market_id.clone()
-        };
-
-        let side = match position.side {
-            crate::portfolio::PositionSide::Long => "LONG",
-            crate::portfolio::PositionSide::Short => "SHORT",
-        };
-
-        let current_price = position
-            .current_price
-            .map(|p| format!("${:.4}", p))
-            .unwrap_or_else(|| "N/A".to_string());
-
-        let pnl = position.total_pnl();
-        total_pnl += pnl;
-
-        let pnl_str = if pnl >= rust_decimal::Decimal::ZERO {
-            format!("+${:.2}", pnl)
-        } else {
-            format!("-${:.2}", pnl.abs())
-        };
-
-        let status = match position.status {
-            PositionStatus::Open => "OPEN",
-            PositionStatus::Closed => "CLOSED",
-            PositionStatus::Liquidated => "LIQUIDATED",
-        };
-
-        println!(
-            "{:<35} {:<10} {:<8} {:<10} ${:<9.4} {:<12} {:<12} {:<10}",
-            market_short,
-            position.outcome,
-            side,
-            format!("{:.2}", position.size),
-            position.average_price,
-            current_price,
-            pnl_str,
-            status
-        );
-    }
-
-    println!("{}", "-".repeat(120));
-
-    let total_pnl_str = if total_pnl >= rust_decimal::Decimal::ZERO {
-        format!("+${:.2}", total_pnl)
-    } else {
-        format!("-${:.2}", total_pnl.abs())
-    };
-
-    println!("Total P&L: {}", total_pnl_str);
-
-    // Calculate some basic stats
-    let open_positions = positions
-        .iter()
-        .filter(|p| p.status == PositionStatus::Open)
-        .count();
-
-    let total_value: rust_decimal::Decimal =
-        positions.iter().map(|p| p.size * p.average_price).sum();
-
-    println!(
-        "Open Positions: {} | Total Value: ${:.2}",
-        open_positions, total_value
-    );
-}
-
-fn display_order_info(orders: Vec<OrderInfo>) {
-    if orders.is_empty() {
-        println!("✅ Successfully authenticated with Polymarket API");
-        println!("📋 No active orders found");
-        println!("");
-        println!("💡 To place orders, visit your profile page or use the trading commands:");
-        println!("   • cargo run -- buy");
-        println!("   • cargo run -- sell");
-        return;
-    }
-
-    // Calculate total order value
-    let mut total_value = 0.0;
-    for order in &orders {
-        if let Ok(price) = order.price.parse::<f64>() {
-            if let Ok(size) = order.size.parse::<f64>() {
-                total_value += price * size;
-            }
-        }
-    }
-
-    println!("📋 Active Orders ({} total)\n", orders.len());
-
-    // Header
-    println!(
-        "{:<15} {:<35} {:<6} {:<8} {:<10} {:<10} {:<15}",
-        "Order ID", "Market", "Side", "Price", "Size", "Remaining", "Status"
-    );
-    println!("{}", "-".repeat(105));
-
-    // Orders
-    for order in &orders {
-        let status_display = match order.status.as_str() {
-            "OPEN" => format!("🟢 {}", order.status),
-            "PARTIALLY_FILLED" => format!("🟡 {}", order.status),
-            "FILLED" => format!("✅ {}", order.status),
-            "CANCELLED" => format!("❌ {}", order.status),
-            _ => format!("⚪ {}", order.status),
-        };
-
-        let side_display = match order.side.as_str() {
-            "BUY" => format!("🟩 {}", order.side),
-            "SELL" => format!("🟥 {}", order.side),
-            _ => order.side.clone(),
-        };
-
-        println!(
-            "{:<15} {:<35} {:<6} ${:<7} {:<10} {:<10} {:<15}",
-            order.id,
-            if order.market.len() > 33 {
-                format!("{}...", &order.market[..33])
-            } else {
-                order.market.clone()
-            },
-            side_display,
-            order.price,
-            order.size,
-            order.remaining,
-            status_display
-        );
-    }
-
-    println!("\n📊 Summary:");
-    let open_orders = orders
-        .iter()
-        .filter(|o| o.status == "OPEN" || o.status == "LIVE")
-        .count();
-    let partial_orders = orders
-        .iter()
-        .filter(|o| o.status == "PARTIALLY_FILLED")
-        .count();
-    let filled_orders = orders.iter().filter(|o| o.status == "FILLED").count();
-
-    println!(
-        "  Open: {} | Partially Filled: {} | Filled: {}",
-        open_orders, partial_orders, filled_orders
-    );
-    println!("  Total Order Value: ${:.2} USDC", total_value);
-
-    println!("\n💡 Tips:");
-    println!("  • Use --market <id> to filter by market");
-    println!("  • Use --asset <id> to filter by asset");
-    println!("  • Try 'cargo run -- orders' for the legacy order command");
->>>>>>> 017ddedd
 }