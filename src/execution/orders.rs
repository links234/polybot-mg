use anyhow::Result;
use chrono::{DateTime, Utc};
use serde::{Deserialize, Serialize};
use std::collections::HashMap;
use tracing::info;

/// Order management system with strongly typed operations
#[derive(Debug, Clone, Serialize, Deserialize)]
pub struct OrderManager {
    pub config: OrderConfig,
    pub statistics: OrderStatistics,
}

/// Configuration for order operations
#[derive(Debug, Clone, Serialize, Deserialize)]
pub struct OrderConfig {
    pub default_timeout_seconds: u64,
    pub max_retry_attempts: usize,
    pub enable_order_validation: bool,
    pub enable_detailed_logging: bool,
}

/// Order operation statistics
#[derive(Debug, Clone, Serialize, Deserialize, Default)]
pub struct OrderStatistics {
    pub orders_placed: usize,
    pub orders_cancelled: usize,
    pub successful_orders: usize,
    pub failed_orders: usize,
    pub total_volume_traded: f64,
    pub session_start_time: Option<DateTime<Utc>>,
}

/// Strongly typed order placement response
#[derive(Debug, Clone, Serialize, Deserialize)]
pub struct OrderPlacementResponse {
    pub success: bool,
    pub order_id: Option<String>,
    pub error_message: Option<String>,
    pub order_details: Option<PlacedOrderDetails>,
    pub placement_time: DateTime<Utc>,
}

/// Details of a successfully placed order
#[derive(Debug, Clone, Serialize, Deserialize)]
pub struct PlacedOrderDetails {
    pub order_id: String,
    pub token_id: String,
    pub side: OrderSide,
    pub price: f64,
    pub size: f64,
    pub status: OrderStatus,
    pub created_at: DateTime<Utc>,
    pub estimated_fees: Option<f64>,
    pub market_price_at_placement: Option<f64>,
}

/// Order cancellation response
#[derive(Debug, Clone, Serialize, Deserialize)]
pub struct OrderCancellationResponse {
    pub success: bool,
    pub order_id: String,
    pub error_message: Option<String>,
    pub cancellation_time: DateTime<Utc>,
    pub was_partially_filled: bool,
    pub filled_amount: Option<f64>,
}

/// Enhanced order information with additional metadata
#[derive(Debug, Clone, Serialize, Deserialize)]
pub struct EnhancedOrder {
    pub id: String,
    pub asset_id: String,
    pub side: OrderSide,
    pub price: f64,
    pub size: f64,
    pub original_size: f64,
    pub filled_size: f64,
    pub remaining_size: f64,
    pub status: OrderStatus,
    pub created_at: DateTime<Utc>,
    pub updated_at: Option<DateTime<Utc>>,
    pub filled_at: Option<DateTime<Utc>>,
    pub cancelled_at: Option<DateTime<Utc>>,
    pub fees_paid: Option<f64>,
    pub average_fill_price: Option<f64>,
    pub market_info: Option<OrderMarketInfo>,
    /// Additional fields from API
    #[serde(flatten)]
    pub additional_fields: HashMap<String, serde_json::Value>,
}

/// Market information at time of order
#[derive(Debug, Clone, Serialize, Deserialize)]
pub struct OrderMarketInfo {
    pub market_question: Option<String>,
    pub token_outcome: Option<String>,
    pub market_price_at_order: Option<f64>,
    pub spread_at_order: Option<f64>,
    pub liquidity_at_order: Option<f64>,
}

/// Order side enumeration
#[derive(Debug, Clone, Serialize, Deserialize, PartialEq)]
pub enum OrderSide {
    #[serde(rename = "BUY")]
    Buy,
    #[serde(rename = "SELL")]
    Sell,
}

/// Order status enumeration
#[derive(Debug, Clone, Serialize, Deserialize, PartialEq)]
pub enum OrderStatus {
    #[serde(rename = "OPEN")]
    Open,
    #[serde(rename = "FILLED")]
    Filled,
    #[serde(rename = "CANCELLED")]
    Cancelled,
    #[serde(rename = "PARTIALLY_FILLED")]
    PartiallyFilled,
    #[serde(rename = "REJECTED")]
    Rejected,
    #[serde(rename = "PENDING")]
    Pending,
}

/// Order list response with metadata
#[derive(Debug, Clone, Serialize, Deserialize)]
pub struct OrderListResponse {
    pub orders: Vec<EnhancedOrder>,
    pub total_count: usize,
    pub filtered_count: usize,
    pub query_time: DateTime<Utc>,
    pub filters_applied: OrderFilters,
}

/// Filters for order queries
#[derive(Debug, Clone, Serialize, Deserialize, Default)]
pub struct OrderFilters {
    pub token_id: Option<String>,
    pub side: Option<OrderSide>,
    pub status: Option<OrderStatus>,
    pub created_after: Option<DateTime<Utc>>,
    pub created_before: Option<DateTime<Utc>>,
    pub min_price: Option<f64>,
    pub max_price: Option<f64>,
}

impl Default for OrderConfig {
    fn default() -> Self {
        Self {
            default_timeout_seconds: 30,
            max_retry_attempts: 3,
            enable_order_validation: true,
            enable_detailed_logging: true,
        }
    }
}

#[allow(dead_code)]
impl OrderManager {
    pub fn new() -> Self {
        Self {
            config: OrderConfig::default(),
            statistics: OrderStatistics {
                session_start_time: Some(Utc::now()),
                ..Default::default()
            },
        }
    }

    /// Fetch orders directly from the Polymarket API using HTTP authentication
    pub async fn fetch_orders(
        &self,
        host: &str,
        data_paths: &crate::data_paths::DataPaths,
        user_address: &str,
    ) -> Result<Vec<EnhancedOrder>> {
        use crate::config;
        use crate::portfolio::orders_api::build_auth_headers;
        use anyhow::anyhow;

        info!(
            "Fetching orders from Polymarket API for user: {}",
            user_address
        );

        // Load credentials
        let api_creds = config::load_credentials(data_paths)
            .await
            .map_err(|e| anyhow!("No credentials found. Run 'cargo run -- init' first: {}", e))?;

        // Build the API URL
        let api_url = format!("{}/data/orders", host.trim_end_matches('/'));
        info!("Fetching orders from: {}", api_url);

        // Build authentication headers
        let headers = build_auth_headers(
            &api_creds.api_key,
            &api_creds.secret,
            &api_creds.passphrase,
            user_address,
            "GET",
            "/data/orders",
            None,
        )?;

        // Create HTTP client and make request
        let client = reqwest::Client::new();
        let response = client
            .get(&api_url)
            .headers(headers)
            .send()
            .await
            .map_err(|e| anyhow!("Failed to send request: {}", e))?;

        let status = response.status();
        if !status.is_success() {
            let error_text = response
                .text()
                .await
                .unwrap_or_else(|_| "No error details".to_string());
            return Err(anyhow!(
                "API request failed with status {}: {}",
                status,
                error_text
            ));
        }

        // Get the response text
        let response_text = response
            .text()
            .await
            .map_err(|e| anyhow!("Failed to get response text: {}", e))?;

        // Parse as API response object
        #[derive(serde::Deserialize)]
        struct ApiResponse {
            data: Vec<crate::portfolio::orders_api::PolymarketOrder>,
            #[allow(dead_code)]
            next_cursor: Option<String>,
            #[allow(dead_code)]
            limit: u32,
            #[allow(dead_code)]
            count: u32,
        }

        let api_response: ApiResponse = serde_json::from_str(&response_text).map_err(|e| {
            anyhow!(
                "Failed to parse response JSON: {}. Response was: {}",
                e,
                response_text
            )
        })?;

        // Convert PolymarketOrder to EnhancedOrder
        let enhanced_orders: Vec<EnhancedOrder> = api_response
            .data
            .into_iter()
            .map(|poly_order| self.convert_polymarket_order_to_enhanced(poly_order))
            .collect();

        info!(
            "Successfully fetched and converted {} orders",
            enhanced_orders.len()
        );
        Ok(enhanced_orders)
    }

    /// Convert a PolymarketOrder to an EnhancedOrder
    fn convert_polymarket_order_to_enhanced(
        &self,
        poly_order: crate::portfolio::orders_api::PolymarketOrder,
    ) -> EnhancedOrder {
        use chrono::{TimeZone, Utc};
        use rust_decimal::prelude::ToPrimitive;

        // Parse side
        let side = match poly_order.side.as_str() {
            "BUY" => OrderSide::Buy,
            "SELL" => OrderSide::Sell,
            _ => OrderSide::Buy, // Default fallback
        };

        // Parse status
        let status = match poly_order.status.as_str() {
            "OPEN" => OrderStatus::Open,
            "FILLED" => OrderStatus::Filled,
            "CANCELLED" => OrderStatus::Cancelled,
            "PARTIALLY_FILLED" => OrderStatus::PartiallyFilled,
            "REJECTED" => OrderStatus::Rejected,
            "PENDING" => OrderStatus::Pending,
            _ => OrderStatus::Open, // Default fallback
        };

        // Convert timestamps (Polymarket uses Unix timestamps in seconds)
        let created_at = Utc
            .timestamp_opt(poly_order.created_at as i64, 0)
            .single()
            .unwrap_or_else(|| Utc::now());

        // Parse sizes
        let size_matched = poly_order
            .size_matched
            .parse::<rust_decimal::Decimal>()
            .unwrap_or_default();
        let filled_size = size_matched.to_f64().unwrap_or(0.0);
        let original_size = poly_order.size_structured.to_f64().unwrap_or(0.0);
        let remaining_size = original_size - filled_size;

        // Build additional fields map for extra data
        let mut additional_fields = HashMap::new();
        additional_fields.insert(
            "market".to_string(),
            serde_json::Value::String(poly_order.market.clone()),
        );
        additional_fields.insert(
            "owner".to_string(),
            serde_json::Value::String(poly_order.owner.clone()),
        );
        additional_fields.insert(
            "outcome".to_string(),
            serde_json::Value::String(poly_order.outcome.clone()),
        );
        additional_fields.insert(
            "order_type".to_string(),
            serde_json::Value::String(poly_order.order_type.clone()),
        );
        additional_fields.insert(
            "expiration".to_string(),
            serde_json::Value::String(poly_order.expiration.clone()),
        );
        additional_fields.insert(
            "maker_address".to_string(),
            serde_json::Value::String(poly_order.maker_address.clone()),
        );

        if let Some(fee_rate) = poly_order.fee_rate_bps {
            additional_fields.insert(
                "fee_rate_bps".to_string(),
                serde_json::Value::Number(serde_json::Number::from(fee_rate)),
            );
        }

        if let Some(condition_id) = poly_order.condition_id {
            additional_fields.insert(
                "condition_id".to_string(),
                serde_json::Value::String(condition_id),
            );
        }

        if let Some(question_id) = poly_order.question_id {
            additional_fields.insert(
                "question_id".to_string(),
                serde_json::Value::String(question_id),
            );
        }

        // Create market info
        let market_info = Some(OrderMarketInfo {
            market_question: Some(poly_order.market.clone()),
            token_outcome: Some(poly_order.outcome.clone()),
            market_price_at_order: None, // Not provided by API
            spread_at_order: None,       // Not provided by API
            liquidity_at_order: None,    // Not provided by API
        });

        EnhancedOrder {
            id: poly_order.id,
            asset_id: poly_order.asset_id,
            side,
            price: poly_order.price.to_f64().unwrap_or(0.0),
            size: original_size,
            original_size,
            filled_size,
            remaining_size,
            status,
            created_at,
            updated_at: None,         // Not provided by API
            filled_at: None,          // Not provided by API
            cancelled_at: None,       // Not provided by API
            fees_paid: None,          // Not provided by API
            average_fill_price: None, // Not provided by API
            market_info,
            additional_fields,
        }
    }

<<<<<<< HEAD
=======
    /// Place a buy order with comprehensive response handling
    #[allow(dead_code)]
    pub async fn place_buy_order(
        &mut self,
        client: &mut ClobClient,
        token_id: &str,
        price: Decimal,
        size: Decimal,
    ) -> Result<OrderPlacementResponse> {
        self.place_order_internal(client, token_id, price, size, OrderSide::Buy)
            .await
    }

    /// Place a sell order with comprehensive response handling
    #[allow(dead_code)]
    pub async fn place_sell_order(
        &mut self,
        client: &mut ClobClient,
        token_id: &str,
        price: Decimal,
        size: Decimal,
    ) -> Result<OrderPlacementResponse> {
        self.place_order_internal(client, token_id, price, size, OrderSide::Sell)
            .await
    }

    /// Internal order placement logic
    async fn place_order_internal(
        &mut self,
        client: &mut ClobClient,
        token_id: &str,
        price: Decimal,
        size: Decimal,
        side: OrderSide,
    ) -> Result<OrderPlacementResponse> {
        let placement_time = Utc::now();

        // Display order information
        let side_display = match side {
            OrderSide::Buy => "💰 BUY".to_string(),
            OrderSide::Sell => "💸 SELL".to_string(),
        };

        info!("{} order for token {}...", side_display, token_id);
        info!("   Price: ${:.4} | Size: {} USDC", price, size);

        // Create order arguments
        let polymarket_side = match side {
            OrderSide::Buy => Side::BUY,
            OrderSide::Sell => Side::SELL,
        };

        let args = OrderArgs {
            price,
            size,
            side: polymarket_side,
            token_id: token_id.to_string(),
        };

        // Update statistics
        self.statistics.orders_placed += 1;

        // Create and post order
        let response = client.create_and_post_order(&args).await?;
        let parsed_response =
            Self::parse_order_response(response, token_id, side, price, size, placement_time)?;

        // Update statistics based on result
        if parsed_response.success {
            self.statistics.successful_orders += 1;
            self.statistics.total_volume_traded += size.to_f64().unwrap_or(0.0);
        } else {
            self.statistics.failed_orders += 1;
        }

        // Display result
        self.display_order_result(&parsed_response);

        Ok(parsed_response)
    }

    /// Cancel an order with comprehensive response handling
    pub async fn cancel_order(
        &mut self,
        client: &mut ClobClient,
        order_id: &str,
    ) -> Result<OrderCancellationResponse> {
        let cancellation_time = Utc::now();

        info!("🚫 Cancelling order {}...", order_id);

        // Cancel the order
        let response = client.cancel(order_id).await?;
        let parsed_response =
            Self::parse_cancellation_response(response, order_id, cancellation_time)?;

        // Update statistics
        self.statistics.orders_cancelled += 1;

        // Display result
        self.display_cancellation_result(&parsed_response);

        Ok(parsed_response)
    }

    /// List orders with enhanced filtering and typing
    pub async fn list_orders(
        &self,
        client: ClobClient,
        filters: OrderFilters,
    ) -> Result<OrderListResponse> {
        let query_time = Utc::now();

        info!("📋 Fetching open orders...");

        // Fetch orders from API
        let raw_orders = client.get_orders(None, None).await?;

        // Convert directly to enhanced orders (skip JSON conversion due to external type constraints)
        let enhanced_orders = self.convert_raw_orders_to_enhanced(raw_orders);

        // Apply filters
        let filtered_orders = self.apply_filters(&enhanced_orders, &filters);

        let response = OrderListResponse {
            total_count: enhanced_orders.len(),
            filtered_count: filtered_orders.len(),
            orders: filtered_orders,
            query_time,
            filters_applied: filters,
        };

        // Display orders
        self.display_order_list(&response);

        Ok(response)
    }

    /// Parse order placement response
    fn parse_order_response(
        response: serde_json::Value,
        token_id: &str,
        side: OrderSide,
        price: Decimal,
        size: Decimal,
        placement_time: DateTime<Utc>,
    ) -> Result<OrderPlacementResponse> {
        let success = response
            .get("success")
            .and_then(|v| v.as_bool())
            .unwrap_or(false);

        let order_details = if success {
            let order_id = response
                .get("orderId")
                .and_then(|v| v.as_str())
                .map(String::from);

            order_id.map(|id| PlacedOrderDetails {
                order_id: id,
                token_id: token_id.to_string(),
                side,
                price: price.to_f64().unwrap_or(0.0),
                size: size.to_f64().unwrap_or(0.0),
                status: OrderStatus::Open,
                created_at: placement_time,
                estimated_fees: None,
                market_price_at_placement: None,
            })
        } else {
            None
        };

        let error_message = if !success {
            response
                .get("errorMsg")
                .and_then(|v| v.as_str())
                .map(String::from)
                .or_else(|| Some("Unknown error occurred".to_string()))
        } else {
            None
        };

        Ok(OrderPlacementResponse {
            success,
            order_id: order_details.as_ref().map(|d| d.order_id.clone()),
            error_message,
            order_details,
            placement_time,
        })
    }

    /// Parse order cancellation response
    fn parse_cancellation_response(
        response: serde_json::Value,
        order_id: &str,
        cancellation_time: DateTime<Utc>,
    ) -> Result<OrderCancellationResponse> {
        let success = response
            .get("success")
            .and_then(|v| v.as_bool())
            .unwrap_or(false);

        let error_message = if !success {
            response
                .get("errorMsg")
                .and_then(|v| v.as_str())
                .map(String::from)
                .or_else(|| Some("Unknown error occurred".to_string()))
        } else {
            None
        };

        Ok(OrderCancellationResponse {
            success,
            order_id: order_id.to_string(),
            error_message,
            cancellation_time,
            was_partially_filled: false, // Would need to get this from order status
            filled_amount: None,
        })
    }

    /// Convert external order types directly to enhanced orders
    fn convert_raw_orders_to_enhanced(
        &self,
        raw_orders: Vec<impl std::fmt::Debug>,
    ) -> Vec<EnhancedOrder> {
        // Note: External OpenOrder type doesn't implement Serialize
        // Would need to access fields directly from the polymarket_rs_client::Order type
        warn!("⚠️  Order conversion temporarily disabled due to external type constraints");
        info!("   Found {} raw orders from API", raw_orders.len());
        Vec::new()
    }

    /// Apply filters to order list
    fn apply_filters(
        &self,
        orders: &[EnhancedOrder],
        filters: &OrderFilters,
    ) -> Vec<EnhancedOrder> {
        orders
            .iter()
            .filter(|order| {
                // Token ID filter
                if let Some(ref token_id) = filters.token_id {
                    if order.asset_id != *token_id {
                        return false;
                    }
                }

                // Side filter
                if let Some(ref side) = filters.side {
                    if order.side != *side {
                        return false;
                    }
                }

                // Status filter
                if let Some(ref status) = filters.status {
                    if order.status != *status {
                        return false;
                    }
                }

                // Price filters
                if let Some(min_price) = filters.min_price {
                    if order.price < min_price {
                        return false;
                    }
                }

                if let Some(max_price) = filters.max_price {
                    if order.price > max_price {
                        return false;
                    }
                }

                // Date filters
                if let Some(created_after) = filters.created_after {
                    if order.created_at < created_after {
                        return false;
                    }
                }

                if let Some(created_before) = filters.created_before {
                    if order.created_at > created_before {
                        return false;
                    }
                }

                true
            })
            .cloned()
            .collect()
    }

    /// Display order placement result
    fn display_order_result(&self, response: &OrderPlacementResponse) {
        if response.success {
            info!("\n✅ Order placed successfully!");
            if let Some(ref order_id) = response.order_id {
                info!("   Order ID: {}", order_id);
            }
            if let Some(ref details) = response.order_details {
                info!(
                    "   Details: {:.2} USDC @ ${:.4}",
                    details.size, details.price
                );
            }
        } else {
            error!(
                "\n❌ Order failed: {}",
                response.error_message.as_deref().unwrap_or("Unknown error")
            );
        }
    }

    /// Display order cancellation result
    fn display_cancellation_result(&self, response: &OrderCancellationResponse) {
        if response.success {
            info!("\n✅ Order cancelled successfully!");
            if response.was_partially_filled {
                if let Some(filled) = response.filled_amount {
                    info!("   Note: {:.2} USDC was filled before cancellation", filled);
                }
            }
        } else {
            error!(
                "\n❌ Failed to cancel order: {}",
                response.error_message.as_deref().unwrap_or("Unknown error")
            );
        }
    }

    /// Display order list
    fn display_order_list(&self, response: &OrderListResponse) {
        if response.orders.is_empty() {
            info!("No orders found matching criteria.");
            return;
        }

        info!(
            "\nFound {} orders (filtered from {}):",
            response.filtered_count, response.total_count
        );
        info!("{}", "─".repeat(120));

        // Header
        info!(
            "{:<15} {:<15} {:<6} {:>10} {:>10} {:>10} {:<12} {:<20}",
            "Order ID", "Token ID", "Side", "Price", "Size", "Filled", "Status", "Created",
        );
        info!("{}", "─".repeat(120));

        // Orders
        for order in &response.orders {
            // Format side
            let side_display = match order.side {
                OrderSide::Buy => "BUY".to_string(),
                OrderSide::Sell => "SELL".to_string(),
            };

            // Format status
            let status_display = match order.status {
                OrderStatus::Open => "OPEN".to_string(),
                OrderStatus::Filled => "FILLED".to_string(),
                OrderStatus::Cancelled => "CANCELLED".to_string(),
                OrderStatus::PartiallyFilled => "PARTIAL".to_string(),
                OrderStatus::Rejected => "REJECTED".to_string(),
                OrderStatus::Pending => "PENDING".to_string(),
            };

            // Truncate IDs for display
            let order_id_display = if order.id.len() > 12 {
                format!("{}...", &order.id[..12])
            } else {
                order.id.clone()
            };

            let token_id_display = if order.asset_id.len() > 12 {
                format!("{}...", &order.asset_id[..12])
            } else {
                order.asset_id.clone()
            };

            // Format date
            let created_display = order.created_at.format("%m-%d %H:%M:%S").to_string();

            info!(
                "{:<15} {:<15} {:<6} {:>10} {:>10} {:>10} {:<12} {:<20}",
                order_id_display,
                token_id_display,
                side_display,
                format!("${:.4}", order.price),
                format!("{:.2}", order.remaining_size),
                format!("{:.2}", order.filled_size),
                status_display,
                created_display,
            );
        }

        // Summary
        if self.config.enable_detailed_logging {
            info!("\nOrder Summary:");
            let buy_count = response
                .orders
                .iter()
                .filter(|o| o.side == OrderSide::Buy)
                .count();
            let sell_count = response
                .orders
                .iter()
                .filter(|o| o.side == OrderSide::Sell)
                .count();
            let total_volume: f64 = response.orders.iter().map(|o| o.original_size).sum();

            info!(
                "  Buy orders: {} | Sell orders: {} | Total volume: {:.2} USDC",
                buy_count, sell_count, total_volume
            );
        }
    }
}

/// Legacy function wrappers for backward compatibility
#[allow(dead_code)]
pub async fn place_buy_order(
    client: &mut ClobClient,
    token_id: &str,
    price: Decimal,
    size: Decimal,
) -> Result<()> {
    let mut manager = OrderManager::new();
    manager
        .place_buy_order(client, token_id, price, size)
        .await?;
    Ok(())
}

#[allow(dead_code)]
pub async fn place_sell_order(
    client: &mut ClobClient,
    token_id: &str,
    price: Decimal,
    size: Decimal,
) -> Result<()> {
    let mut manager = OrderManager::new();
    manager
        .place_sell_order(client, token_id, price, size)
        .await?;
    Ok(())
}

#[allow(dead_code)]
pub async fn cancel_order(client: &mut ClobClient, order_id: &str) -> Result<()> {
    let mut manager = OrderManager::new();
    manager.cancel_order(client, order_id).await?;
    Ok(())
}

#[allow(dead_code)]
pub async fn list_orders(client: ClobClient, token_id: Option<String>) -> Result<()> {
    let manager = OrderManager::new();
    let filters = OrderFilters {
        token_id,
        ..Default::default()
    };
    manager.list_orders(client, filters).await?;
    Ok(())
>>>>>>> 8ab3df01
}<|MERGE_RESOLUTION|>--- conflicted
+++ resolved
@@ -1,8 +1,10 @@
 use anyhow::Result;
 use chrono::{DateTime, Utc};
+use polymarket_rs_client::{ClobClient, OrderArgs, Side};
+use rust_decimal::{prelude::ToPrimitive, Decimal};
 use serde::{Deserialize, Serialize};
 use std::collections::HashMap;
-use tracing::info;
+use tracing::{error, info, warn};
 
 /// Order management system with strongly typed operations
 #[derive(Debug, Clone, Serialize, Deserialize)]
@@ -388,8 +390,6 @@
         }
     }
 
-<<<<<<< HEAD
-=======
     /// Place a buy order with comprehensive response handling
     #[allow(dead_code)]
     pub async fn place_buy_order(
@@ -860,5 +860,4 @@
     };
     manager.list_orders(client, filters).await?;
     Ok(())
->>>>>>> 8ab3df01
 }