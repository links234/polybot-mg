--- conflicted
+++ resolved
@@ -12,15 +12,6 @@
 2. **Strong Typing**: Replace tuples with meaningful structs - no `(Type, Type)` patterns
 3. **Type Safety**: Always prefer strongly typed programming, use enums and structs over primitives
 4. **Rust Only**: This is a Rust-only project - no mixing with other languages
-<<<<<<< HEAD
-5. **Documentation**: Always write and update READMEs for each component (every folder should have README.md, referenced in mod.rs if present)
-6. **README Content Policy**: Never add Security, Disclaimer, or similar sections to README.md unless explicitly requested by user
-7. **File Size Limits**: Keep files below 700-1000 lines (1000 in extreme cases, most <700 lines)
-8. **Idiomatic Rust**: Use `impl` methods on `struct`s directly instead of standalone functions
-9. **Comprehensive Logging**: Write good debug, info, warn and error logs (written to file) for debugging reference
-10. **Never Modify Cargo.toml Versions**: Never change version numbers in Cargo.toml unless explicitly requested by user
-11. **Performance Optimization**: NEVER use `timeout` command - always optimize for speed and performance
-=======
 5. **NO MOCK DATA**: NEVER use placeholder, mock, or fake data. Always implement with real data from the application state, portfolio manager, streaming services, or other actual data sources. Mock data is strictly forbidden.
 6. **Documentation**: Always write and update READMEs for each component (every folder should have README.md, referenced in mod.rs if present)
 7. **Documentation Structure**: Follow the established docs/ hierarchy - see Documentation Organization section below
@@ -29,7 +20,7 @@
 10. **Idiomatic Rust**: Use `impl` methods on `struct`s directly instead of standalone functions
 11. **Comprehensive Logging**: Write good debug, info, warn and error logs (written to file) for debugging reference
 12. **Never Modify Cargo.toml Versions**: Never change version numbers in Cargo.toml unless explicitly requested by user
->>>>>>> 8e2a572d
+13. **Performance Optimization**: NEVER use `timeout` command - always optimize for speed and performance
 
 ### Code Quality Standards
 
