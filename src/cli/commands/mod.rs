--- conflicted
+++ resolved
@@ -27,13 +27,7 @@
 pub mod sell;
 pub mod stream;
 pub mod version;
-<<<<<<< HEAD
-pub mod index;
 pub mod worktree;
 pub mod gamma;
-=======
-pub mod worktree;
 pub mod portfolio_status;
-pub mod trades;
-// pub mod gamma;
->>>>>>> 8e2a572d
+pub mod trades;