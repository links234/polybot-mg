--- conflicted
+++ resolved
@@ -37,14 +37,10 @@
 use commands::stream::{StreamArgs, StreamCommand};
 use commands::version::{VersionArgs, VersionCommand};
 use commands::worktree::WorktreeArgs;
-<<<<<<< HEAD
 use commands::gamma::{GammaArgs, execute_gamma_command};
-=======
 use commands::portfolio_status::{PortfolioStatusArgs, portfolio_status};
 use commands::trades::{TradesArgs, trades};
-// use commands::gamma::{GammaArgs, GammaCommand};
 use crate::address_book::AddressCommand;
->>>>>>> 8e2a572d
 
 #[derive(Parser)]
 #[command(name = "polybot")]
@@ -129,10 +125,9 @@
     /// Manage git worktrees with data and environment setup
     Worktree(WorktreeArgs),
     
-<<<<<<< HEAD
     /// Gamma API operations for comprehensive data access
     Gamma(GammaArgs),
-=======
+    
     /// Check portfolio service status and cache statistics
     PortfolioStatus(PortfolioStatusArgs),
     
@@ -141,10 +136,6 @@
     
     /// Manage address book for multiple Ethereum addresses
     Address(AddressCommand),
-    
-    // Historical data via Gamma API (positions, activity, portfolios)
-    // Gamma(GammaArgs),
->>>>>>> 8e2a572d
 }
 
 impl Cli {
@@ -192,14 +183,10 @@
             Commands::Version(args) => VersionCommand::new(args).execute(host, data_paths).await,
             Commands::Index(args) => IndexCommand::new(args).execute(host, data_paths).await,
             Commands::Worktree(args) => commands::worktree::worktree(args, host, data_paths).await,
-<<<<<<< HEAD
             Commands::Gamma(args) => execute_gamma_command(args, self.verbose > 0).await,
-=======
             Commands::PortfolioStatus(args) => portfolio_status(args, host, data_paths).await,
             Commands::Trades(args) => trades(args, host, data_paths).await,
             Commands::Address(cmd) => cmd.execute(host, data_paths).await,
-            // Commands::Gamma(args) => GammaCommand::new(args).execute(host, data_paths).await,
->>>>>>> 8e2a572d
         }
     }
 }