--- conflicted
+++ resolved
@@ -59,13 +59,7 @@
 
 # Data
 data/
-<<<<<<< HEAD
 database/
-=======
-
-# Logs
-logs/
 
 # Screenshots
-screenshots/
->>>>>>> 8e2a572d
+screenshots/